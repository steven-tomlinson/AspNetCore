$ErrorActionPreference = 'Stop'

function Assert-Git {
    if (!(Get-Command git -ErrorAction Ignore)) {
        Write-Error 'git is required to execute this script'
        exit 1
    }
}

function Invoke-Block([scriptblock]$cmd) {
    $cmd | Out-String | Write-Verbose
    & $cmd

    # Need to check both of these cases for errors as they represent different items
    # - $?: did the powershell script block throw an error
    # - $lastexitcode: did a windows command executed by the script block end in error
    if ((-not $?) -or ($lastexitcode -ne 0)) {
<<<<<<< HEAD
        if(($error -ne $null))
=======
        if ($error -ne $null)
>>>>>>> cc0e0394
        {
            Write-Warning $error[0]
        }
        throw "Command failed to execute: $cmd"
    }
}

function Get-Submodules {
    param(
        [Parameter(Mandatory = $true)]
        [string]$RepoRoot,
        [switch]$Shipping
    )

    $moduleConfigFile = Join-Path $RepoRoot ".gitmodules"
    $submodules = @()

    [xml] $submoduleConfig = Get-Content "$RepoRoot/build/submodules.props"
    $repos = $submoduleConfig.Project.ItemGroup.Repository | % { $_.Include }

    Get-ChildItem "$RepoRoot/modules/*" -Directory `
        | ? { (-not $Shipping) -or $($repos -contains $($_.Name)) -or $_.Name -eq 'Templating' } `
        | % {
        Push-Location $_ | Out-Null
        Write-Verbose "Attempting to get submodule info for $_"

        if (Test-Path 'version.props') {
            [xml] $versionXml = Get-Content 'version.props'
            $versionPrefix = $versionXml.Project.PropertyGroup.VersionPrefix | select-object -first 1
            $versionSuffix = $versionXml.Project.PropertyGroup.VersionSuffix | select-object -first 1
        }
        else {
            $versionPrefix = ''
            $versionSuffix = ''
        }

        try {
            $data = [PSCustomObject] @{
                path          = $_
                module        = $_.Name
                commit        = $(git rev-parse HEAD)
                newCommit     = $null
                changed       = $false
                remote        = $(git config remote.origin.url)
                branch        = $(git config -f $moduleConfigFile --get submodule.modules/$($_.Name).branch )
                versionPrefix = $versionPrefix
                versionSuffix = $versionSuffix
            }

            $submodules += $data
        }
        finally {
            Pop-Location | Out-Null
        }
    }

    return $submodules
}

function SaveXml([xml]$xml, [string]$path) {
    Write-Verbose "Saving to $path"
    $ErrorActionPreference = 'stop'

    $settings = New-Object System.XML.XmlWriterSettings
    $settings.OmitXmlDeclaration = $true
    $settings.Encoding = New-Object System.Text.UTF8Encoding( $true )
    $writer = [System.XML.XMLTextWriter]::Create($path, $settings)
    $xml.Save($writer)
    $writer.Close()
}

function LoadXml([string]$path) {
    Write-Verbose "Reading from $path"

    $ErrorActionPreference = 'stop'
    $obj = new-object xml
    $obj.PreserveWhitespace = $true
    $obj.Load($path)
    return $obj
}

function PackageIdVarName([string]$packageId) {
    $canonicalVarName = ''
    $upperCaseNext = $true
    for ($i = 0; $i -lt $packageId.Length; $i++) {
        $ch = $packageId[$i]
        if (-not [System.Char]::IsLetterOrDigit(($ch))) {
            $upperCaseNext = $true
            continue
        }
        if ($upperCaseNext) {
            $ch = [System.Char]::ToUpperInvariant($ch)
            $upperCaseNext = $false
        }
        $canonicalVarName += $ch
    }
    $canonicalVarName += "PackageVersion"
    return $canonicalVarName
}

function Ensure-Hub() {
    $tmpDir = "$PSScriptRoot\tmp"
    $zipDir = "$tmpDir\Hub"
    $hubLocation = "$zipDir\bin\hub.exe"

    if (-Not (Test-Path $hubLocation) ) {
        $source = "https://github.com/github/hub/releases/download/v2.3.0-pre9/hub-windows-amd64-2.3.0-pre9.zip"
        $zipLocation = "$tmpDir\hub.zip"

        mkdir -Path $tmpDir -ErrorAction Ignore | Out-Null

        Invoke-WebRequest -OutFile $zipLocation -Uri $source

        Expand-Archive -Path $zipLocation -DestinationPath $zipDir -Force
        if (-Not (Test-Path $hubLocation)) {
            throw "Hub couldn't be downloaded"
        }
    }

    return $hubLocation
}

function CreatePR(
    [string]$baseFork,
    [string]$headFork,
    [string]$baseBranch,
    [string]$destinationBranch,
    [string]$body,
    [string]$gitHubToken) {
    $hubLocation = Ensure-Hub

    Invoke-Block { git push -f https://$gitHubToken@github.com/$headFork/Universe.git $destinationBranch }
    & $hubLocation pull-request -f -b "${baseFork}:$baseBranch" -h "${headFork}:$destinationBranch" -m $body
}

function Set-GithubInfo(
    [string]$GitHubPassword,
    [string]$GitHubUser,
    [string]$GitHubEmail)
{
    $Env:GITHUB_TOKEN = $GitHubPassword
    $Env:GITHUB_USER = $GitHubUser
    $Env:GITHUB_EMAIL = $GitHubEmail
}
function CommitUpdatedVersions(
    [hashtable]$updatedVars,
    [xml]$dependencies,
    [string]$depsPath)
{
    $count = $updatedVars.Count
    if ($count -gt 0) {
        & git add build\dependencies.props

        $subject = "Updating external dependencies"

        $gitConfigArgs = @()
        if ($env:GITHUB_USER) {
            $gitConfigArgs += '-c',"user.name=$env:GITHUB_USER"
        }

        if ($env:GITHUB_EMAIL) {
            $gitConfigArgs += '-c',"user.email=$env:GITHUB_EMAIL"
        }

        Invoke-Block { & git @gitConfigArgs commit -m $subject } | Out-Null

        $body = "$subject`n`n"

        $body += "New versions:`n"

        foreach ($var in $updatedVars.GetEnumerator()) {
            $body += "    $($var.Name)`n"
        }

        return $body
    }
}

function UpdateVersions([hashtable]$variables, [xml]$dependencies, [string]$depsPath) {
    $updatedVars = @{}

    foreach ($varName in ($variables.Keys | sort)) {
        $packageVersions = $variables[$varName]
        if ($packageVersions.Length -gt 1) {
            Write-Warning "Skipped $varName. Multiple version found. { $($packageVersions -join ', ') }."
            continue
        }

        $packageVersion = $packageVersions | Select-Object -First 1

        $depVarNode = $dependencies.SelectSingleNode("//PropertyGroup[`@Label=`"Package Versions: Auto`"]/$varName")
        if ($depVarNode -and $depVarNode.InnerText -ne $packageVersion) {
            $depVarNode.InnerText = $packageVersion
            Write-Host -f DarkGray "   Updating $varName to $packageVersion"
            $updatedVars[$varName] = $packageVersion
        }
        elseif ($depVarNode) {
            Write-Host -f DarkBlue "   Didn't update $varName to $packageVersion because it was $($depVarNode.InnerText)"
        }
        else {
            # This isn't a dependency we use
        }
    }

    if ($updatedVars.Count -gt 0) {
        Write-Host -f Cyan "Updating version variables in $depsPath"
        SaveXml $dependencies $depsPath
    }
    else {
        Write-Host -f Green "No changes found"
    }

    return $updatedVars
}<|MERGE_RESOLUTION|>--- conflicted
+++ resolved
@@ -15,11 +15,7 @@
     # - $?: did the powershell script block throw an error
     # - $lastexitcode: did a windows command executed by the script block end in error
     if ((-not $?) -or ($lastexitcode -ne 0)) {
-<<<<<<< HEAD
-        if(($error -ne $null))
-=======
         if ($error -ne $null)
->>>>>>> cc0e0394
         {
             Write-Warning $error[0]
         }
